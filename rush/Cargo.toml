--- conflicted
+++ resolved
@@ -1,10 +1,6 @@
 [package]
 name = "rush-cli"
-<<<<<<< HEAD
-version = "0.0.5"
-=======
-version = "0.0.7"
->>>>>>> 87afe972
+version = "0.0.8"
 edition = "2021"
 authors = ["Troels F. Rønnow <wonop@wonop.com>"]
 description = "Rush Deployment: A tool to bring the development experience as close to the production experience as possible."
